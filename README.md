# ZEB
<<<<<<< HEAD
Analysis for Zero-Emission Buses
=======
Analysis for Zero Emission Buses
>>>>>>> 68e43584
<|MERGE_RESOLUTION|>--- conflicted
+++ resolved
@@ -1,6 +1,3 @@
-# ZEB
-<<<<<<< HEAD
-Analysis for Zero-Emission Buses
-=======
-Analysis for Zero Emission Buses
->>>>>>> 68e43584
+# ZEB
+Analysis for Zero-Emission Buses
+